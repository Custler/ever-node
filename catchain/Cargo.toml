--- conflicted
+++ resolved
@@ -22,15 +22,6 @@
 sha2 = '0.9'
 tokio = { features = [ 'rt-multi-thread' ], version = '1.5' }
 
-<<<<<<< HEAD
-adnl = { features = [ 'node' ], git = 'https://github.com/tonlabs/ton-labs-adnl', tag = '0.7.71' }
-ever-crypto = { git = 'https://github.com/tonlabs/ever-labs-crypto', tag = '0.1.18' }
-overlay = { git = 'https://github.com/tonlabs/ton-labs-overlay', tag = '0.6.55' }
-rldp = { git = 'https://github.com/tonlabs/ton-labs-rldp', tag = '0.7.65' }
-storage = { path = '../storage' }
-ton_api = { git = 'https://github.com/tonlabs/ton-labs-tl', package = 'ton_api', tag = '0.2.125' }
-ton_types = { git = 'https://github.com/tonlabs/ton-labs-types', tag = '1.10.14' }
-=======
 adnl = { features = [ 'node' ], git = 'https://github.com/tonlabs/ton-labs-adnl', tag = '0.7.74' }
 ever-crypto = { git = 'https://github.com/tonlabs/ever-labs-crypto', tag = '0.1.24' }
 overlay = { git = 'https://github.com/tonlabs/ton-labs-overlay', tag = '0.6.58' }
@@ -38,7 +29,6 @@
 storage = { path = '../storage' }
 ton_api = { git = 'https://github.com/tonlabs/ton-labs-tl', package = 'ton_api', tag = '0.2.128' }
 ton_types = { git = 'https://github.com/tonlabs/ton-labs-types', tag = '1.11.2' }
->>>>>>> 689c74e0
 
 [dev-dependencies]
 env_logger = '0.7.1'
