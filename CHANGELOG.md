# Changelog

All notable changes to this project will be documented in this file.

<<<<<<< HEAD
## Version: 0.50.15
=======
## Version: 0.50.18
>>>>>>> 689c74e0

### New


<|MERGE_RESOLUTION|>--- conflicted
+++ resolved
@@ -2,11 +2,7 @@
 
 All notable changes to this project will be documented in this file.
 
-<<<<<<< HEAD
-## Version: 0.50.15
-=======
-## Version: 0.50.18
->>>>>>> 689c74e0
+## Version: 0.50.19
 
 ### New
 
