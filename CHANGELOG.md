# Changelog

All notable changes to this project will be documented in this file.

<<<<<<< HEAD
## Version: 0.50.15
=======
## Version: 0.50.21
>>>>>>> 28cb7e45

### New
 - Update verson


<|MERGE_RESOLUTION|>--- conflicted
+++ resolved
@@ -2,11 +2,8 @@
 
 All notable changes to this project will be documented in this file.
 
-<<<<<<< HEAD
-## Version: 0.50.15
-=======
 ## Version: 0.50.21
->>>>>>> 28cb7e45
+Some improvements
 
 ### New
  - Update verson
