
use crate::{
    block::{BlockIdExtExtention, BlockStuff},
    internal_db::{
        InternalDb, LAST_APPLIED_MC_BLOCK, SHARD_CLIENT_MC_BLOCK, LAST_ROTATION_MC_BLOCK,
        PSS_KEEPER_MC_BLOCK, BlockHandle,
    },
    shard_state::ShardStateStuff,
};
use ton_block::{BlockIdExt, MASTERCHAIN_ID, ShardIdent, SHARD_FULL};
use ton_types::{error, fail, Result, UInt256, Cell};
use storage::traits::Serializable;
use std::{
    fs::{write, remove_file},
    path::Path,
    borrow::Cow,
    collections::{HashSet, HashMap},
    ops::Deref,
    io::Cursor,
    time::Duration,
};

const UNEXPECTED_TERMINATION_BEACON_FILE: &str = "ton_node.running";
const RESTORING_BEACON_FILE: &str = "ton_node.restoring";
const LAST_MC_BLOCKS: u32 = 100;
const SHARD_CLIENT_MC_BLOCK_CANDIDATES: u32 = 300;

pub async fn check_db(
    mut db: InternalDb,
    processed_wc: i32,
    restore_db: bool,
    force: bool,
    check_stop: &(dyn Fn() -> Result<()> + Sync),
) -> Result<InternalDb> {

    let unexpected_termination = check_unexpected_termination(&db.config.db_directory);
    let restoring = check_restoring(&db.config.db_directory);

    if unexpected_termination || restoring || force {
        if force {
            log::info!("Starting check & restore db process forcely");
        } else if restore_db {
            log::warn!("Previous node run was unexpectedly terminated, \
            starting check & restore process...");
        } else {
            if unexpected_termination {
                log::warn!("Previous node run was terminated unexpectedly, \
                    but 'restore_db' option in node config is 'false', \
                    so restore operation is skipped. Node may work incorrectly.");
            } else {
                log::warn!("Previous node run was terminated unexpectedly while DB's \
                    checking or restoring, but now 'restore_db' option in node \
                    config is 'false', so restore operation is skipped. Node may work incorrectly.");
            }
            return Ok(db);
        }

        set_restoring(&db.config.db_directory)?;
        match restore_last_applied_mc_block(&db, check_stop).await {
            Ok(Some(last_applied_mc_block)) => {
                let shard_client_mc_block = restore_shard_client_mc_block(
                    &db, &last_applied_mc_block, processed_wc, check_stop).await?;
                db = match restore(
                    db, &last_applied_mc_block, &shard_client_mc_block, processed_wc, check_stop).await 
                {
                    Ok(db) => db,
                    Err(err) => {
                        log::error!(
                            "Error while restoring database: {}. Need to clear db and re-sync node.", err);
                        tokio::time::sleep(Duration::from_secs(3153600000)).await; // 100 years =)
                        std::process::exit(0xFF);
                    }
                };
            }
            Ok(None) => {
                log::info!("End of check & restore: looks like node hasn't \
                    ever booted in blockchain.");
            }
            Err(err) => {
                log::error!(
                    "Error while restoring database: {}. Need to clear db and re-sync node.", err);
                tokio::time::sleep(Duration::from_secs(3153600000)).await; // 100 years =)
                std::process::exit(0xFF);
            }
        }
        reset_restoring(&db.config.db_directory)?;
    }
    set_unexpected_termination(&db.config.db_directory)?;
    Ok(db)
}

pub fn set_graceful_termination(db_dir: &str) {
    let path = Path::new(db_dir).join(UNEXPECTED_TERMINATION_BEACON_FILE);
    if let Err(e) = remove_file(&path) {
        log::error!(
            "set_graceful_termination: can't remove file {}, please do it manually, \
                otherwice check and restore DB operation will run next start (error: {})",
            UNEXPECTED_TERMINATION_BEACON_FILE,
            e
        );
    }
}

fn check_unexpected_termination(db_dir: &str) -> bool {
    Path::new(db_dir).join(UNEXPECTED_TERMINATION_BEACON_FILE).as_path().exists()
}

fn set_unexpected_termination(db_dir: &str) -> Result<()> {
    let path = Path::new(db_dir).join(UNEXPECTED_TERMINATION_BEACON_FILE);
    write(&path, "")?;
    Ok(())
}

fn reset_restoring(db_dir: &str) -> Result<()> {
    let path = Path::new(db_dir).join(RESTORING_BEACON_FILE);
    remove_file(&path)?;
    Ok(())
}

fn check_restoring(db_dir: &str) -> bool {
    Path::new(db_dir).join(RESTORING_BEACON_FILE).as_path().exists()
}

fn set_restoring(db_dir: &str) -> Result<()> {
    let path = Path::new(db_dir).join(RESTORING_BEACON_FILE);
    write(&path, "")?;
    Ok(())
}

async fn restore_last_applied_mc_block(
    db: &InternalDb,
    check_stop: &(dyn Fn() -> Result<()> + Sync),
) -> Result<Option<BlockStuff>> {
    log::trace!("restore_last_applied_mc_block");
    match db.load_full_node_state(LAST_APPLIED_MC_BLOCK) {
        Ok(None) => return Ok(None),
        Ok(Some(id)) => {
            match check_one_block(db, &id, false, true).await {
                Ok(block) => {
                    log::info!("restore_last_applied_mc_block: {} looks good", id);
                    return Ok(Some(block));
                }
                Err(e) => log::warn!("LAST_APPLIED_MC_BLOCK {} is broken: {}", id, e)
            }
        },
        Err(e) => {
            log::warn!("Can't load LAST_APPLIED_MC_BLOCK: {}, ", e);
        }
    }

    let block = search_and_restore_last_applied_mc_block(db, check_stop).await
        .map_err(|e| error!("search_and_restore_last_applied_mc_block: {}", e))?;
    Ok(Some(block))
}

async fn search_and_restore_last_applied_mc_block(
    db: &InternalDb,
    check_stop: &(dyn Fn() -> Result<()> + Sync),
) -> Result<BlockStuff> {
    log::trace!("search_and_restore_last_applied_mc_block");
    
    let mut last_mc_blocks = search_last_mc_blocks(db, check_stop)?;
    while let Some(id) = last_mc_blocks.pop() {
        check_stop()?;
        log::trace!("search_and_restore_last_applied_mc_block: trying {}...", id);
        match check_one_block(db, &id, false, true).await {
            Ok(block) => return Ok(block),
            Err(e) => log::warn!("{} is broken: {}", id, e)
        }
    }
    fail!("All found last mc blocks were broken")
}

async fn restore_shard_client_mc_block(
    db: &InternalDb,
    last_applied_mc_block: &BlockStuff,
    processed_wc: i32,
    check_stop: &(dyn Fn() -> Result<()> + Sync),
) -> Result<BlockStuff> {
    let mut block = match db.load_full_node_state(SHARD_CLIENT_MC_BLOCK) {
        Ok(None) => {
            log::warn!("SHARD_CLIENT_MC_BLOCK is None, use last applied mc block instead");
            last_applied_mc_block.clone()
        }
        Ok(Some(id)) => {
            log::trace!("SHARD_CLIENT_MC_BLOCK: {}", id);
            if *id == *last_applied_mc_block.id() {
                last_applied_mc_block.clone()
            } else {
                match check_one_block(db, &id, false, true).await {
                    Ok(block) => {
                        log::trace!("SHARD_CLIENT_MC_BLOCK {} looks good", id);
                        block
                    }
                    Err(e) => {
                        log::warn!(
                            "SHARD_CLIENT_MC_BLOCK {} is broken: {}; \
                                use last applied mc block instead",
                            id, e
                        );
                        last_applied_mc_block.clone()
                    }
                }
            }
        },
        Err(e) => {
            log::warn!("Can't load SHARD_CLIENT_MC_BLOCK: {}; \
                use last applied mc block instead", e);
            last_applied_mc_block.clone()
        }
    };

    let mut checked_blocks = 0_u32;
    loop {
        check_stop()?;
        match check_shard_client_mc_block(db, &block, processed_wc, false, check_stop).await {
            Ok(_) => {
                log::info!("restore_shard_client_mc_block: {} has all shard blocks", block.id());
                return Ok(block)
            }
            Err(e) => {
                log::warn!("{} doesn't have all shard blocks: {}, use prev", block.id(), e);
                let prev_id = block.construct_prev_id()?.0;
                block = check_one_block(db, &prev_id, true, true).await.map_err(
                    |e| error!("restore_shard_client_mc_block: can't check prev block: {}", e))?;
            }
        }
        checked_blocks += 1;
        if checked_blocks > SHARD_CLIENT_MC_BLOCK_CANDIDATES {
            fail!("Can't find good mc block for shard client");
        }
    }
}

async fn restore(
    mut db: InternalDb,
    last_applied_mc_block: &BlockStuff,
    shard_client_mc_block: &BlockStuff,
    processed_wc: i32,
    check_stop: &(dyn Fn() -> Result<()> + Sync),
) -> Result<InternalDb> {

    let last_mc_block =
        if last_applied_mc_block.id().seq_no() > shard_client_mc_block.id().seq_no() {
            shard_client_mc_block
        } else {
            last_applied_mc_block
        };

    log::info!("restore, use as last block: {}", last_mc_block.id());

    // truncate DB
    log::debug!("try to truncate database after {}", last_mc_block.id());
    match db.load_block_next1(last_mc_block.id()) {
        Err(_) => {
            log::info!("Can't load next mc block (prev {}), \
                db truncation will be skipped", last_mc_block.id());
        },
        Ok(next_id) => {
            match db.truncate_database(&next_id, processed_wc).await {
                Err(e) => 
                    log::warn!("Error while db truncation at block {}: {}", next_id, e),
                Ok(_) => 
                    log::info!("Database was truncated at {}", next_id),
            }
        }
    }
    db.save_full_node_state(SHARD_CLIENT_MC_BLOCK, last_mc_block.id())?;
    db.save_full_node_state(LAST_APPLIED_MC_BLOCK, last_mc_block.id())?;

    if let Some(block_id) = db.load_full_node_state(LAST_ROTATION_MC_BLOCK)? {
        if block_id.seq_no > last_mc_block.id().seq_no {
            db.save_validator_state(LAST_ROTATION_MC_BLOCK, last_mc_block.id())?;
        }
    }

    if let Some(block_id) = db.load_full_node_state(PSS_KEEPER_MC_BLOCK)? {
        if block_id.seq_no > last_mc_block.id().seq_no {
            db.save_full_node_state(PSS_KEEPER_MC_BLOCK, last_mc_block.id())?;
        }
    }

    let min_mc_state_id = calc_min_mc_state_id(&db, last_mc_block.id()).await?;
    
    log::info!("Checking shard states...");
    let mut mc_block = Cow::Borrowed(last_mc_block);
    let mut broken_cells = false;
    let mut checked_cells = HashSet::new();
    let mut persistent_state_handle = None;
    loop {
        check_stop()?;
        // check master state
        if mc_block.id().seq_no() >= min_mc_state_id.seq_no() && !broken_cells {
            if let Err(e) = check_state(&db, mc_block.id(), &mut checked_cells, check_stop) {
                log::warn!("Error while checking state {} {}", mc_block.id(), e);
                broken_cells = true;
            }
        }
        
        // check shard blocks and states

        let shard_blocks = check_shard_client_mc_block(
            &db, &mc_block, processed_wc, persistent_state_handle.is_none(), check_stop).await?;

        if mc_block.id().seq_no() >= min_mc_state_id.seq_no() && !broken_cells {
            for block_id in &shard_blocks {
                if let Err(e) = check_state(&db, block_id, &mut checked_cells, check_stop) {
                    log::warn!("Error while checking state {} {}", block_id, e);
                    broken_cells = true;
                    break;
                }
            }
        }

        if persistent_state_handle.is_some() {
            break;
        }

        // check prev master block
        let prev_id = mc_block.construct_prev_id()?.0;

        // if prev is zerostate check it and exit cycle
        if prev_id.seq_no() == 0 {
            if min_mc_state_id.seq_no() == 0 && !broken_cells {
                if let Err(e) = check_state(&db, &prev_id, &mut checked_cells, check_stop) {
                    log::warn!("Error while checking state {} {}", prev_id, e);
                    broken_cells = true;
                } else {
                    // check wc zerostate
                    let zerostate = db.load_shard_state_dynamic(&prev_id)?;
                    let workchains = zerostate.config_params()?.workchains()?;
                    let wc = workchains.get(&processed_wc)?.ok_or_else(|| {
                        error!("workchains doesn't have description for workchain {}", processed_wc)
                    })?;
                    let wc_zerostate_id = BlockIdExt {
                        shard_id: ShardIdent::with_tagged_prefix(processed_wc, SHARD_FULL)?,
                        seq_no: 0,
                        root_hash: wc.zerostate_root_hash,
                        file_hash: wc.zerostate_file_hash,
                    };
                    if let Err(e) = check_state(&db, &wc_zerostate_id, &mut checked_cells, check_stop) {
                        log::warn!("Error while checking state {} {}", wc_zerostate_id, e);
                        broken_cells = true;
                    }
                }
            }

            persistent_state_handle = Some(db.load_block_handle(&prev_id)?
                .ok_or_else(|| error!("there is no handle for zerostate {}", prev_id))?);
            break;
        }

        // if this mc block has persistent state - end cycle
        let prev_handle = db.load_block_handle(&prev_id)?
            .ok_or_else(|| error!("there is no handle for block {}", prev_id))?;
        if prev_handle.has_persistent_state() {
            persistent_state_handle = Some(prev_handle);
        }

        mc_block = Cow::Owned(check_one_block(
            &db, &prev_id, true, persistent_state_handle.is_none()).await?);
        log::debug!("restore: mc block looks good {}", prev_id);
    };

    if broken_cells {
        log::warn!("Shard states db is broken, it will be clear and restored from persistent \
            states and blocks. It will take some time...");
        db.reset_unapplied_handles()?;
        db.clean_shard_state_dynamic_db()?;
        log::debug!("Shard states db was cleaned");
        restore_states(
            &db,
            persistent_state_handle
                .ok_or_else(|| error!("internal error: persistent_state_handle is None"))?.deref(),
            &min_mc_state_id,
            processed_wc,
            check_stop
        ).await?;
    }

    log::info!("Restore successfully finished");

    Ok(db)
}

async fn check_shard_client_mc_block(
    db: &InternalDb,
    block: &BlockStuff,
    processed_wc: i32,
    check_to_prev_mc_block: bool,
    check_stop: &(dyn Fn() -> Result<()> + Sync),
) -> Result<Vec<BlockIdExt>> {
    log::trace!("check_shard_client_mc_block, mc block {}", block.id());
    
    let shard_block_from_prev_mc = if !check_to_prev_mc_block || block.id().seq_no() == 1 {
        vec!()
    } else {
        let id = block.construct_prev_id()?.0;
        let handle = db.load_block_handle(&id)?
            .ok_or_else(|| error!("there is no handle for block {}", id))?;
        let block = db.load_block_data(&handle).await?;
        block.shard_hashes()?.top_blocks(&[processed_wc])?
    };

    let top_shard_blocks_ids = block.shard_hashes()?.top_blocks(&[processed_wc])?;
    let mut shard_blocks_ids = Vec::with_capacity(top_shard_blocks_ids.len());
    for mut id in top_shard_blocks_ids {
        loop {
            check_stop()?;
            log::trace!("check_shard_client_mc_block: checking {}", id);
            if id.seq_no() == 0 {
                // zerostate doesn't have correspond block, but we return its id to check 
                // the state later
                shard_blocks_ids.push(id);
                break;
            } else {
                let block = check_one_block(db, &id, false, check_to_prev_mc_block).await
                    .map_err(|e| error!("Shard block has a problem: {}", e))?;
                log::debug!("check_shard_client_mc_block: {} looks good", id);
                // splites or merges is possible only at commited (into masterchain) blocks,
                // so it is ok to use only one prev block here
                let prev_id = block.construct_prev_id()?.0;
                shard_blocks_ids.push(id.clone());

                if shard_block_from_prev_mc.is_empty() {
                    break;
                } else {
                    if shard_block_from_prev_mc.contains(&prev_id) 
                        || shard_block_from_prev_mc.contains(&id) {
                        break;
                    }
                    id = prev_id;
                }
            }
        }
    }
    Ok(shard_blocks_ids)
}

fn search_last_mc_blocks(
    db: &InternalDb,
    check_stop: &(dyn Fn() -> Result<()> + Sync),
) -> Result<Vec<BlockIdExt>> {
    let mut last_mc_block = BlockIdExt::default();
    log::trace!("search_last_mc_blocks: search last id");
    db.next1_block_db.for_each(&mut |_key, val| {
        check_stop()?;
        let id = BlockIdExt::deserialize(&mut Cursor::new(val))?;
        if id.shard().workchain_id() == MASTERCHAIN_ID && id.seq_no() as u32 > last_mc_block.seq_no() {
            last_mc_block = id;
        }
        Ok(true)
    })?;
    if last_mc_block == BlockIdExt::default() {
        fail!("Can't find last mc block in next1_block_db");
    }

    log::trace!("search_last_mc_blocks: last id is {}; \
        search last {} ids", last_mc_block, LAST_MC_BLOCKS);
    let mut last_mc_blocks = Vec::with_capacity(LAST_MC_BLOCKS as usize);
    db.next1_block_db.for_each(&mut |_key, val| {
        check_stop()?;
        let id = BlockIdExt::deserialize(&mut Cursor::new(val))?;
        if id.shard().workchain_id() == MASTERCHAIN_ID 
            && id.seq_no() as u32 + LAST_MC_BLOCKS >= last_mc_block.seq_no() {
            last_mc_blocks.push(id);
        }
        Ok(true)
    })?;
    last_mc_blocks.sort_unstable_by_key(|id| id.seq_no());
    log::trace!("search_last_mc_blocks: found {} id", last_mc_blocks.len());
    Ok(last_mc_blocks)
}

async fn check_one_block(
    db: &InternalDb,
    id: &BlockIdExt,
    should_has_next: bool,
    should_has_prev: bool,
) -> Result<BlockStuff> {
    log::trace!("check_one_block {}", id);

    let handle = db.load_block_handle(id)?
        .ok_or_else(|| error!("there is no handle for block {}", id))?;
    let block_data = db.load_block_data_raw(&handle).await?;
    let block = BlockStuff::deserialize_checked(id.clone(), block_data)?;
    let _proof = db.load_block_proof(&handle, !id.is_masterchain()).await?;

    if !handle.has_data() {
        log::warn!("Block {} has handle.has_data() false", id);
        handle.set_data();
        db.store_block_handle(&handle, None)?;
    }
    if id.shard().is_masterchain() {
        if !handle.has_proof() {
            log::warn!("Block {} has handle.has_proof() false", id);
            handle.set_proof();
            db.store_block_handle(&handle, None)?;
        }
    } else {
        if !handle.has_proof_link() {
            log::warn!("Block {} has handle.has_proof_or_link() false", id);
            handle.set_proof_link();
            db.store_block_handle(&handle, None)?;
        }
    }

    if !handle.is_applied() {
        fail!("Block {} has not applied");
    }
    if !handle.is_archived() {
        if handle.masterchain_ref_seq_no() == 0 {
            fail!("Applied block {} is not archived and doesn't have masterchain_ref_seq_no", id);
        } else {
            db.archive_block(id, None).await?;
        }
    }

    // prev 1
    if should_has_prev {
        let (prev1, prev2) = block.construct_prev_id()?;
        match db.load_block_prev1(id) {
            Ok(prev1_db) => {
                if prev1_db != prev1 {
                    log::warn!("Block {} has real prev {}, but in db {}, restore", id, prev1, prev1_db);
                    let mut value = Vec::new();
                    prev1.serialize(&mut value)?;
                    db.prev1_block_db.put(id, &value)?;
                    if handle.set_prev1() {
                        db.store_block_handle(&handle, None)?;
                    }
                }
            },
            Err(e) => {
                log::warn!("Block {} has no prev1 in db ({}), restore", e, id);
                let mut value = Vec::new();
                prev1.serialize(&mut value)?;
                db.prev1_block_db.put(id, &value)?;
                if handle.set_prev1() {
                    db.store_block_handle(&handle, None)?;
                }
            }
        }
        if !handle.has_prev1() {
            log::warn!("Applied block {} has handle.has_prev1() false", id);
            handle.set_prev1();
            db.store_block_handle(&handle, None)?;
        }

        // prev 2 (after merge)
        if let Some(prev2) = prev2 {
            match db.load_block_prev2(id) {
                Ok(prev2_db) => {
                    if prev2_db != prev2 {
                        log::warn!("Block {} has real prev {}, but in db {}, restore", id, prev2, prev2_db);
                        let mut value = Vec::new();
                        prev1.serialize(&mut value)?;
                        db.prev1_block_db.put(id, &value)?;
                        if handle.set_prev2() {
                            db.store_block_handle(&handle, None)?;
                        }
                    }
                },
                Err(e) => {
                    log::warn!("Block {} has no prev2 in db ({}), restore", e, id);
                    let mut value = Vec::new();
                    prev1.serialize(&mut value)?;
                    db.prev1_block_db.put(id, &value)?;
                    if handle.set_prev2() {
                        db.store_block_handle(&handle, None)?;
                    }
                }
            }
            if !handle.has_prev2() {
                log::warn!("Applied block {} has handle.has_prev2() false", id);
                handle.set_prev2();
                db.store_block_handle(&handle, None)?;
            }
        }
    }

    if should_has_next {
        // next 1
        match db.load_block_next1(id) {
            Ok(_) => {
                if !handle.has_next1() {
                    log::warn!("Applied block {} has handle.has_next1() false", id);
                    handle.set_next1();
                    db.store_block_handle(&handle, None)?;
                }
            },
            Err(e) => fail!("Applied block {} doesn't have next1 ({})", id, e)
        }

        // next 2 (before split)
        if block.block().read_info()?.before_split() {
            match db.load_block_next2(id) {
                Ok(_) => {
                    if !handle.has_next2() {
                        log::warn!("Applied block is before split, but {} has handle.has_next2() false", id);
                        handle.set_next2();
                        db.store_block_handle(&handle, None)?;
                    }
                },
                Err(e) => fail!("Applied block {} is before split, but doesn't have next2 ({})", id, e)
            }
        }
    }

    Ok(block)
}

async fn calc_min_mc_state_id(
    db: &InternalDb,
    shard_client_mc_block_id: &BlockIdExt
) -> Result<BlockIdExt> {
    log::trace!("calc_min_mc_state_id");

    let pss_keeper = db.load_full_node_state(PSS_KEEPER_MC_BLOCK)?.ok_or_else(
        || error!("INTERNAL ERROR: No PSS keeper MC block id when apply block")
    )?;
    let mut min_id: &BlockIdExt = if shard_client_mc_block_id.seq_no() < pss_keeper.seq_no() { 
        &shard_client_mc_block_id
    } else { 
        &pss_keeper
    };
    let last_rotation_block_id = db.load_validator_state(LAST_ROTATION_MC_BLOCK)?;
    if let Some(id) = &last_rotation_block_id {
        if id.seq_no() < min_id.seq_no() {
            if min_id.seq_no() - id.seq_no() < 10000 {
                min_id = &id;
            } else {
                db.drop_validator_state(LAST_ROTATION_MC_BLOCK)?;
            }
        }
    }

    match db.load_shard_state_dynamic(min_id) {
        Err(e) => {
            log::warn!(
                "calc_min_mc_state_id: can't load state {} {}. Will use it as min",
                e, min_id
            );
            Ok(min_id.clone())
        }
        Ok(mc_state) => {
            let new_min_ref_mc_seqno = mc_state.state().min_ref_mc_seqno();

            match db.find_mc_block_by_seq_no(new_min_ref_mc_seqno) {
                Err(e) => {
                    log::warn!(
                        "calc_min_mc_state_id: can't find_mc_block_by_seq_no {} {}. Will use {} as min",
                        e, new_min_ref_mc_seqno, min_id
                    );
                    Ok(min_id.clone())
                }
                Ok(handle) => {

                    log::trace!("calc_min_mc_state_id: {}", handle.id());
                    Ok(handle.id().clone())
                }
            }
        }
    }
}

fn check_state(
    db: &InternalDb,
    id: &BlockIdExt,
    checked_cells: &mut HashSet<UInt256>,
    check_stop: &(dyn Fn() -> Result<()> + Sync),
) -> Result<()> {
    log::trace!("check_state {}", id);

<<<<<<< HEAD
    fn check_cell(cell: Cell, checked_cells: &mut HashSet<UInt256>) -> Result<(u64, u64)> {
        let mut expected_cells = 1;
=======
    fn check_cell(
        cell: Cell,
        checked_cells: &mut HashSet<UInt256>,
        check_stop: &(dyn Fn() -> Result<()> + Sync),
    ) -> Result<(u64, u64)> {
        check_stop()?;
        const MAX_56_BITS: u64 = 0x00FF_FFFF_FFFF_FFFFu64;
        let mut expected_cells = 1_u64;
>>>>>>> 689c74e0
        let mut expected_bits = cell.bit_length() as u64;
        let new_cell = checked_cells.insert(cell.repr_hash());
        for i in 0..cell.references_count() {
            let child = cell.reference(i)?;
            if new_cell {
<<<<<<< HEAD
                let (c, b) = check_cell(child, checked_cells)?;
                expected_cells += c;
                expected_bits += b;
            } else {
                expected_cells += child.tree_cell_count() as u64;
                expected_bits += child.tree_bits_count() as u64;
=======
                let (c, b) = check_cell(child, checked_cells, check_stop)?;
                expected_cells = expected_cells.saturating_add(c);
                expected_bits = expected_bits.saturating_add(b);
            } else {
                expected_cells = expected_cells.saturating_add(child.tree_cell_count());
                expected_bits = expected_bits.saturating_add(child.tree_bits_count());
>>>>>>> 689c74e0
            }
            if expected_bits > MAX_56_BITS {
                expected_bits = MAX_56_BITS;
            }
            if expected_cells > MAX_56_BITS {
                expected_cells = MAX_56_BITS;
            }
        }

        if cell.tree_cell_count() != expected_cells {
            fail!("cell {:x} stored cell count {} != expected {}", 
                cell.repr_hash(), cell.tree_cell_count(), expected_cells);
        }
        if cell.tree_bits_count() != expected_bits {
            fail!("cell {} stored bit count {} != expected {}", 
                cell.repr_hash(), cell.tree_bits_count(), expected_bits);
        }
<<<<<<< HEAD

        if cell.tree_cell_count() != expected_cells {
            fail!("cell {:x} stored cell count {} != expected {}", 
                cell.repr_hash(), cell.tree_cell_count(), expected_cells);
        }
        if cell.tree_bits_count() != expected_bits {
            fail!("cell {} stored bit count {} != expected {}", 
                cell.repr_hash(), cell.tree_bits_count(), expected_bits);
        }
=======
>>>>>>> 689c74e0
        Ok((expected_cells, expected_bits))
    }

    let root = db.shard_state_dynamic_db.get(id)?;
    check_cell(root, checked_cells, check_stop)?;

    Ok(())
}

async fn restore_states(
    db: &InternalDb,
    persistent_state_handle: &BlockHandle,
    min_mc_state_id: &BlockIdExt,
    processed_wc: i32,
    check_stop: &(dyn Fn() -> Result<()> + Sync),
) -> Result<()> {
    log::trace!("restore_states");

    if persistent_state_handle.id().seq_no() > min_mc_state_id.seq_no() {
        fail!("restore_states: min mc state can't be older persistent state");
    }

    // create list of mc and shard ids by min_mc_state_id
    let min_mc_handle = db.load_block_handle(&min_mc_state_id)?
        .ok_or_else(|| error!("there is no handle for block {}", min_mc_state_id))?;
    let min_mc_block = db.load_block_data(&min_mc_handle).await?;
    let mut min_stored_states = min_mc_block.shard_hashes()?.top_blocks(&[processed_wc])?;
    min_stored_states.push(min_mc_state_id.clone());

    // master chain
    let mc_state = db.load_shard_state_persistent(persistent_state_handle.id()).await?;
    let next_id = db.load_block_next1(mc_state.block_id())?;
    restore_chain(
        db,
        mc_state.root_cell().clone(),
        next_id,
        &min_stored_states,
        false,
        check_stop,
    ).await?;

    // shards
    let mut after_merge = HashMap::new();
    for id in mc_state.top_blocks(processed_wc)? {
        let pers_root = db.load_shard_state_persistent(&id).await?.root_cell().clone();

        if let Ok(next_id2) = db.load_block_next2(&id) {
            run_chain_restore(
                db, 
                pers_root.clone(), 
                next_id2, 
                &min_stored_states, 
                //&max_stored_states, 
                &mut after_merge,
                check_stop
            ).await?;
        }

        let next_id1 = db.load_block_next1(&id)?;
        run_chain_restore(
            db,
            pers_root,
            next_id1,
            &min_stored_states,
            //&max_stored_states,
            &mut after_merge,
            check_stop
        ).await?;
    }

    Ok(())
}

// Calls restore_chain for given states and it processes merges next way:
// - if we have other child (in after_merge map) - call restore_chain for merged root
// - if not - add first child's root into after_merge map
async fn run_chain_restore(
    db: &InternalDb,
    mut prev_state_root: Cell,
    mut block_id: BlockIdExt,
    min_stored_states: &[BlockIdExt],
    //max_stored_states: &[BlockIdExt],
    after_merge: &mut HashMap<BlockIdExt, Cell>,
    check_stop: &(dyn Fn() -> Result<()> + Sync),
) -> Result<()> {
    let mut store_states = false;
    loop {
        match restore_chain(
            db,
            prev_state_root.clone(),
            block_id,
            min_stored_states,
            //max_stored_states,
            store_states,
            check_stop,
        ).await? {
            None => break,
            Some((root1, store_states1, block_id1, next_block_id1)) => {
                if let Some(other) = after_merge.remove(&next_block_id1) {
                    prev_state_root = if block_id1.shard().is_left_child() {
                        ShardStateStuff::construct_split_root(root1, other)?
                    } else {
                        ShardStateStuff::construct_split_root(other, root1)?
                    };
                    block_id = next_block_id1;
                    store_states = store_states1;
                } else {
                    after_merge.insert(next_block_id1, root1);
                    return Ok(())
                }
            }
        }
    }
    Ok(())
}

// Restores all states from prev_state_root by merkle updates in blocks.
// Processes splits by recurdion. 
// Returns None if there is no next block, and Some in a merge.
#[async_recursion::async_recursion]
async fn restore_chain(
    db: &InternalDb,
    mut prev_state_root: Cell,
    mut block_id: BlockIdExt,
    min_stored_states: &[BlockIdExt],
    //max_stored_states: &[BlockIdExt],
    mut store_states: bool,
    check_stop: &(dyn Fn() -> Result<()> + Sync),
) -> Result<Option<(Cell, bool, BlockIdExt, BlockIdExt)>> {
    log::trace!("restore_chain: {}, store_states {}", block_id, store_states);
    loop {
        check_stop()?;
        // load block
        let block_handle = db.load_block_handle(&block_id)?.ok_or_else(
            || error!("Cannot load handle {}", block_id)
        )?;
        let block = db.load_block_data(&block_handle).await?;

        // apply merkle update
        let merkle_update = block.block().read_state_update()?;
        let block_id_ = block_id.clone();
        let state_root = tokio::task::spawn_blocking(
            move || -> Result<Cell> {
                let now = std::time::Instant::now();
                let root = merkle_update.apply_for(&prev_state_root)?;
                log::trace!("TIME: restore_chain: applied Merkle update {}ms   {}",
                    now.elapsed().as_millis(), block_id_);
                Ok(root)
            }
        ).await??;

        // store state if need
        if min_stored_states.iter().any(|id| *id == block_id) {
            log::debug!("restore_chain {}, store_states becomes true", block_id);
            store_states = true;
        }
        if store_states {
            db.store_shard_state_dynamic_raw_force(
                &block_handle,
                state_root.clone(),
                None,
                check_stop,
            ).await?;
        }

        // if max_stored_states.contains(&block_id) {
        //     log::trace!("restore_chain: max stored state achived {}, return", block_id);
        //     return Ok(None);
        // }

        // analize next block...
        match (db.load_block_next1(&block_id), db.load_block_next2(&block_id)) {
            (Ok(next_id), Err(_)) => {
                if next_id.shard() == block_id.shard() {
                    // next block is not afrer split or merge - continue this loop
                    prev_state_root = state_root;
                    block_id = next_id;
                    continue;
                } else {
                    // next block is after split, return to before split loop (see below)
                    log::debug!("restore_chain: returns - afrer merge block {}", next_id);
                    return Ok(Some((state_root, store_states, block_id, next_id)))
                }
            }
            (Ok(next_id_1), Ok(next_id_2)) => {
                // before split, create two cycles recursively
                let r1 = restore_chain(
                    db,
                    state_root.clone(),
                    next_id_1,
                    min_stored_states,
                    //max_stored_states,
                    store_states,
                    check_stop,
                ).await?;
                let r2 = restore_chain(
                    db,
                    state_root.clone(),
                    next_id_2,
                    min_stored_states,
                    //max_stored_states,
                    store_states,
                    check_stop,
                ).await?;

                match (r1, r2) {
                    (Some((root1, store_states1, _, block_id1)),
                     Some((root2, store_states2, _, block_id2))) => {
                        store_states = store_states1 | store_states2;

                        // afrer merge - check ids and continue this loop

                        if block_id1 != block_id2 {
                            fail!("restore_chain: afrer merge there are two different blocks {} and {}", 
                                block_id1, block_id2);
                        }

                        block_id = block_id1;
                        prev_state_root = ShardStateStuff::construct_split_root(root1, root2)?
                    }
                    (None, None) => {return Ok(None)}
                    (r1, r2) => {
                        fail!("restore_chain: recursive calls returned {:?} and {:?}", r1, r2)
                    }
                }
            }
            _ => {
                log::debug!("restore_chain: returns - no next block for {}", block_id);
                return Ok(None)
            }
        }
    }
}<|MERGE_RESOLUTION|>--- conflicted
+++ resolved
@@ -672,10 +672,6 @@
 ) -> Result<()> {
     log::trace!("check_state {}", id);
 
-<<<<<<< HEAD
-    fn check_cell(cell: Cell, checked_cells: &mut HashSet<UInt256>) -> Result<(u64, u64)> {
-        let mut expected_cells = 1;
-=======
     fn check_cell(
         cell: Cell,
         checked_cells: &mut HashSet<UInt256>,
@@ -684,27 +680,17 @@
         check_stop()?;
         const MAX_56_BITS: u64 = 0x00FF_FFFF_FFFF_FFFFu64;
         let mut expected_cells = 1_u64;
->>>>>>> 689c74e0
         let mut expected_bits = cell.bit_length() as u64;
         let new_cell = checked_cells.insert(cell.repr_hash());
         for i in 0..cell.references_count() {
             let child = cell.reference(i)?;
             if new_cell {
-<<<<<<< HEAD
-                let (c, b) = check_cell(child, checked_cells)?;
-                expected_cells += c;
-                expected_bits += b;
-            } else {
-                expected_cells += child.tree_cell_count() as u64;
-                expected_bits += child.tree_bits_count() as u64;
-=======
                 let (c, b) = check_cell(child, checked_cells, check_stop)?;
                 expected_cells = expected_cells.saturating_add(c);
                 expected_bits = expected_bits.saturating_add(b);
             } else {
                 expected_cells = expected_cells.saturating_add(child.tree_cell_count());
                 expected_bits = expected_bits.saturating_add(child.tree_bits_count());
->>>>>>> 689c74e0
             }
             if expected_bits > MAX_56_BITS {
                 expected_bits = MAX_56_BITS;
@@ -722,18 +708,6 @@
             fail!("cell {} stored bit count {} != expected {}", 
                 cell.repr_hash(), cell.tree_bits_count(), expected_bits);
         }
-<<<<<<< HEAD
-
-        if cell.tree_cell_count() != expected_cells {
-            fail!("cell {:x} stored cell count {} != expected {}", 
-                cell.repr_hash(), cell.tree_cell_count(), expected_cells);
-        }
-        if cell.tree_bits_count() != expected_bits {
-            fail!("cell {} stored bit count {} != expected {}", 
-                cell.repr_hash(), cell.tree_bits_count(), expected_bits);
-        }
-=======
->>>>>>> 689c74e0
         Ok((expected_cells, expected_bits))
     }
 
