use crate::{
    block::{BlockIdExtExtention, BlockStuff},
    internal_db::{
        InternalDb, LAST_APPLIED_MC_BLOCK, SHARD_CLIENT_MC_BLOCK, LAST_ROTATION_MC_BLOCK,
        PSS_KEEPER_MC_BLOCK, BlockHandle,
    },
    shard_state::ShardStateStuff,
};
use ton_block::{BlockIdExt, MASTERCHAIN_ID, ShardIdent, SHARD_FULL};
use ton_types::{error, fail, Result, UInt256, Cell};
use storage::traits::Serializable;
use std::{
<<<<<<< HEAD
    fs::{write, remove_file},
    path::Path,
    borrow::Cow,
    collections::{HashSet, HashMap},
    ops::Deref,
    io::Cursor,
=======
    borrow::Cow, collections::{HashSet, HashMap}, fs::{write, remove_file}, io::Cursor,
    ops::Deref, path::Path, sync::atomic::{AtomicBool, Ordering}, time::Duration
>>>>>>> 28cb7e45
};

const UNEXPECTED_TERMINATION_BEACON_FILE: &str = "ton_node.running";
const RESTORING_BEACON_FILE: &str = "ton_node.restoring";
const LAST_MC_BLOCKS: u32 = 100;
const SHARD_CLIENT_MC_BLOCK_CANDIDATES: u32 = 300;

pub async fn check_db(
    mut db: InternalDb,
    processed_wc: i32,
<<<<<<< HEAD
    restore_db: bool
) -> Result<InternalDb> {
=======
    restore_db: bool,
    force: bool,
    check_stop: &(dyn Fn() -> Result<()> + Sync),
    is_broken: Option<&AtomicBool>
) -> Result<InternalDb> {                            	

    async fn force_db_reset(
        err: failure::Error,
        check_stop: &(dyn Fn() -> Result<()> + Sync),
        is_broken: Option<&AtomicBool>
    ) -> ! {
        if let Some(is_broken) = is_broken {
            is_broken.store(true, Ordering::Relaxed)
        }
        log::error!(
            "Error while restoring database: {}. Need to clear db and re-sync node.", 
            err
        );
        loop {
            tokio::time::sleep(Duration::from_millis(300)).await; 
            if check_stop().is_err() {
                std::process::exit(0xFF)
            }
        }
    } 
>>>>>>> 28cb7e45

    let unexpected_termination = check_unexpected_termination(&db.config.db_directory);
    let restoring = check_restoring(&db.config.db_directory);

    if unexpected_termination || restoring {
        if !restore_db {
            if unexpected_termination {
                log::warn!("Previous node run was terminated unexpectedly, \
                    but 'restore_db' option in node config is 'false', \
                    so restore operation is skipped. Node may work incorrectly.");
            } else {
                log::warn!("Previous node run was terminated unexpectedly while DB's \
                    checking or restoring, but now 'restore_db' option in node \
                    config is 'false', so restore operation is skipped. Node may work incorrectly.");
            }
<<<<<<< HEAD
        } else {
            set_restoring(&db.config.db_directory)?;
            log::warn!("Previous node run was unexpectedly terminated, \
                starting check & restore process...");
            match restore_last_applied_mc_block(&db).await {
                Ok(Some(last_applied_mc_block)) => {
                    let shard_client_mc_block = restore_shard_client_mc_block(
                        &db, &last_applied_mc_block, processed_wc).await?;
                    db = restore(
                        db, &last_applied_mc_block, &shard_client_mc_block, processed_wc).await?;
                }
                Ok(None) => {
                    log::info!("End of check & restore: looks like node hasn't \
                        ever booted in blockchain.");
                }
                Err(err) => {
                    log::error!("Error while restoring database: {}. Need to clear db \
                        and re-sync node. Process will be terminated.", err);
                    std::process::exit(0xFF);
                }
            }
            reset_restoring(&db.config.db_directory)?;
=======
            return Ok(db);
        }

        set_restoring(&db.config.db_directory)?;
        match restore_last_applied_mc_block(&db, check_stop).await {
            Ok(Some(last_applied_mc_block)) => {
                let shard_client_mc_block = restore_shard_client_mc_block(
                    &db, &last_applied_mc_block, processed_wc, check_stop).await?;
                db = match restore(
                    db, &last_applied_mc_block, &shard_client_mc_block, processed_wc, check_stop
                ).await {
                    Ok(db) => db,
                    Err(err) => force_db_reset(err, check_stop, is_broken).await
                };
            }
            Ok(None) => {
                log::info!("End of check & restore: looks like node hasn't \
                    ever booted in blockchain.");
            }
            Err(err) => force_db_reset(err, check_stop, is_broken).await
>>>>>>> 28cb7e45
        }
    }
    set_unexpected_termination(&db.config.db_directory)?;
    Ok(db)
}

pub fn set_graceful_termination(db_dir: &str) {
    let path = Path::new(db_dir).join(UNEXPECTED_TERMINATION_BEACON_FILE);
    if let Err(e) = remove_file(&path) {
        log::error!(
            "set_graceful_termination: can't remove file {}, please do it manually, \
                otherwice check and restore DB operation will run next start (error: {})",
            UNEXPECTED_TERMINATION_BEACON_FILE,
            e
        );
    }
}

fn check_unexpected_termination(db_dir: &str) -> bool {
    Path::new(db_dir).join(UNEXPECTED_TERMINATION_BEACON_FILE).as_path().exists()
}

fn set_unexpected_termination(db_dir: &str) -> Result<()> {
    let path = Path::new(db_dir).join(UNEXPECTED_TERMINATION_BEACON_FILE);
    write(&path, "")?;
    Ok(())
}

fn reset_restoring(db_dir: &str) -> Result<()> {
    let path = Path::new(db_dir).join(RESTORING_BEACON_FILE);
    remove_file(&path)?;
    Ok(())
}

fn check_restoring(db_dir: &str) -> bool {
    Path::new(db_dir).join(RESTORING_BEACON_FILE).as_path().exists()
}

fn set_restoring(db_dir: &str) -> Result<()> {
    let path = Path::new(db_dir).join(RESTORING_BEACON_FILE);
    write(&path, "")?;
    Ok(())
}

async fn restore_last_applied_mc_block(db: &InternalDb) -> Result<Option<BlockStuff>> {
    log::trace!("restore_last_applied_mc_block");
    match db.load_full_node_state(LAST_APPLIED_MC_BLOCK) {
        Ok(None) => return Ok(None),
        Ok(Some(id)) => {
            match check_one_block(db, &id, false, true).await {
                Ok(block) => {
                    log::info!("restore_last_applied_mc_block: {} looks good", id);
                    return Ok(Some(block));
                }
                Err(e) => log::warn!("LAST_APPLIED_MC_BLOCK {} is broken: {}", id, e)
            }
        },
        Err(e) => {
            log::warn!("Can't load LAST_APPLIED_MC_BLOCK: {}, ", e);
        }
    }

    let block = search_and_restore_last_applied_mc_block(db).await
        .map_err(|e| error!("search_and_restore_last_applied_mc_block: {}", e))?;
    Ok(Some(block))
}

async fn search_and_restore_last_applied_mc_block(db: &InternalDb) -> Result<BlockStuff> {
    log::trace!("search_and_restore_last_applied_mc_block");
    
    let mut last_mc_blocks = search_last_mc_blocks(db)?;
    while let Some(id) = last_mc_blocks.pop() {
        log::trace!("search_and_restore_last_applied_mc_block: trying {}...", id);
        match check_one_block(db, &id, false, true).await {
            Ok(block) => return Ok(block),
            Err(e) => log::warn!("{} is broken: {}", id, e)
        }
    }
    fail!("All found last mc blocks were broken")
}

async fn restore_shard_client_mc_block(
    db: &InternalDb,
    last_applied_mc_block: &BlockStuff,
    processed_wc: i32
) -> Result<BlockStuff> {
    let mut block = match db.load_full_node_state(SHARD_CLIENT_MC_BLOCK) {
        Ok(None) => {
            log::warn!("SHARD_CLIENT_MC_BLOCK is None, use last applied mc block instead");
            last_applied_mc_block.clone()
        }
        Ok(Some(id)) => {
            log::trace!("SHARD_CLIENT_MC_BLOCK: {}", id);
            if *id == *last_applied_mc_block.id() {
                last_applied_mc_block.clone()
            } else {
                match check_one_block(db, &id, false, true).await {
                    Ok(block) => {
                        log::trace!("SHARD_CLIENT_MC_BLOCK {} looks good", id);
                        block
                    }
                    Err(e) => {
                        log::warn!(
                            "SHARD_CLIENT_MC_BLOCK {} is broken: {}; \
                                use last applied mc block instead",
                            id, e
                        );
                        last_applied_mc_block.clone()
                    }
                }
            }
        },
        Err(e) => {
            log::warn!("Can't load SHARD_CLIENT_MC_BLOCK: {}; \
                use last applied mc block instead", e);
            last_applied_mc_block.clone()
        }
    };

    let mut checked_blocks = 0_u32;
    loop {
        match check_shard_client_mc_block(db, &block, processed_wc, false).await {
            Ok(_) => {
                log::info!("restore_shard_client_mc_block: {} has all shard blocks", block.id());
                return Ok(block)
            }
            Err(e) => {
                log::warn!("{} doesn't have all shard blocks: {}, use prev", block.id(), e);
                let prev_id = block.construct_prev_id()?.0;
                block = check_one_block(db, &prev_id, true, true).await.map_err(
                    |e| error!("restore_shard_client_mc_block: can't check prev block: {}", e))?;
            }
        }
        checked_blocks += 1;
        if checked_blocks > SHARD_CLIENT_MC_BLOCK_CANDIDATES {
            fail!("Can't find good mc block for shard client");
        }
    }
}

async fn restore(
    mut db: InternalDb,
    last_applied_mc_block: &BlockStuff,
    shard_client_mc_block: &BlockStuff,
    processed_wc: i32,
) -> Result<InternalDb> {

    let last_mc_block =
        if last_applied_mc_block.id().seq_no() > shard_client_mc_block.id().seq_no() {
            shard_client_mc_block
        } else {
            last_applied_mc_block
        };

    log::info!("restore, use as last block: {}", last_mc_block.id());

    // truncate DB
    log::debug!("try to truncate database after {}", last_mc_block.id());
    match db.load_block_next1(last_mc_block.id()) {
        Err(_) => {
            log::info!("Can't load next mc block (prev {}), \
                db truncation will be skipped", last_mc_block.id());
        },
        Ok(next_id) => {
            match db.truncate_database(&next_id, processed_wc).await {
                Err(e) => 
                    log::warn!("Error while db truncation at block {}: {}", next_id, e),
                Ok(_) => 
                    log::info!("Database was truncated at {}", next_id),
            }
        }
    }
    db.save_full_node_state(SHARD_CLIENT_MC_BLOCK, last_mc_block.id())?;
    db.save_full_node_state(LAST_APPLIED_MC_BLOCK, last_mc_block.id())?;

    if let Some(block_id) = db.load_full_node_state(LAST_ROTATION_MC_BLOCK)? {
        if block_id.seq_no > last_mc_block.id().seq_no {
            db.save_validator_state(LAST_ROTATION_MC_BLOCK, last_mc_block.id())?;
        }
    }

    if let Some(block_id) = db.load_full_node_state(PSS_KEEPER_MC_BLOCK)? {
        if block_id.seq_no > last_mc_block.id().seq_no {
            db.save_full_node_state(PSS_KEEPER_MC_BLOCK, last_mc_block.id())?;
        }
    }

    let min_mc_state_id = calc_min_mc_state_id(&db, last_mc_block.id()).await?;
    
    log::info!("Checking shard states...");
    let mut mc_block = Cow::Borrowed(last_mc_block);
    let mut broken_cells = false;
    let mut checked_cells = HashSet::new();
    let mut persistent_state_handle = None;
    loop {
        // check master state
        if mc_block.id().seq_no() >= min_mc_state_id.seq_no() && !broken_cells {
            if let Err(e) = check_state(&db, mc_block.id(), &mut checked_cells) {
                log::warn!("Error while checking state {} {}", mc_block.id(), e);
                broken_cells = true;
            }
        }
        
        // check shard blocks and states

        let shard_blocks = check_shard_client_mc_block(
            &db, &mc_block, processed_wc, persistent_state_handle.is_none()).await?;

        if mc_block.id().seq_no() >= min_mc_state_id.seq_no() && !broken_cells {
            for block_id in &shard_blocks {
                if let Err(e) = check_state(&db, block_id, &mut checked_cells) {
                    log::warn!("Error while checking state {} {}", block_id, e);
                    broken_cells = true;
                    break;
                }
            }
        }

        if persistent_state_handle.is_some() {
            break;
        }

        // check prev master block
        let prev_id = mc_block.construct_prev_id()?.0;

        // if prev is zerostate check it and exit cycle
        if prev_id.seq_no() == 0 {
            if min_mc_state_id.seq_no() == 0 && !broken_cells {
                if let Err(e) = check_state(&db, &prev_id, &mut checked_cells) {
                    log::warn!("Error while checking state {} {}", prev_id, e);
                    broken_cells = true;
                } else {
                    // check wc zerostate
                    let zerostate = db.load_shard_state_dynamic(&prev_id)?;
                    let workchains = zerostate.config_params()?.workchains()?;
                    let wc = workchains.get(&processed_wc)?.ok_or_else(|| {
                        error!("workchains doesn't have description for workchain {}", processed_wc)
                    })?;
                    let wc_zerostate_id = BlockIdExt {
                        shard_id: ShardIdent::with_tagged_prefix(processed_wc, SHARD_FULL)?,
                        seq_no: 0,
                        root_hash: wc.zerostate_root_hash,
                        file_hash: wc.zerostate_file_hash,
                    };
                    if let Err(e) = check_state(&db, &wc_zerostate_id, &mut checked_cells) {
                        log::warn!("Error while checking state {} {}", wc_zerostate_id, e);
                        broken_cells = true;
                    }
                }
            }

            persistent_state_handle = Some(db.load_block_handle(&prev_id)?
                .ok_or_else(|| error!("there is no handle for zerostate {}", prev_id))?);
            break;
        }

        // if this mc block has persistent state - end cycle
        let prev_handle = db.load_block_handle(&prev_id)?
            .ok_or_else(|| error!("there is no handle for block {}", prev_id))?;
        if prev_handle.has_persistent_state() {
            persistent_state_handle = Some(prev_handle);
        }

        mc_block = Cow::Owned(check_one_block(
            &db, &prev_id, true, persistent_state_handle.is_none()).await?);
        log::debug!("restore: mc block looks good {}", prev_id);
    };

    if broken_cells {
        log::warn!("Shard states db is broken, it will be clear and restored from persistent \
            states and blocks. It will take some time...");
        db.reset_unapplied_handles()?;
        db.clean_shard_state_dynamic_db()?;
        log::debug!("Shard states db was cleaned");
        restore_states(
            &db,
            persistent_state_handle
                .ok_or_else(|| error!("internal error: persistent_state_handle is None"))?.deref(),
            &min_mc_state_id,
            processed_wc,
            //last_mc_block,
        ).await?;
    }

    log::info!("Restore successfully finished");

    Ok(db)
}

async fn check_shard_client_mc_block(
    db: &InternalDb,
    block: &BlockStuff,
    processed_wc: i32,
    check_to_prev_mc_block: bool,
) -> Result<Vec<BlockIdExt>> {
    log::trace!("check_shard_client_mc_block, mc block {}", block.id());
    
    let shard_block_from_prev_mc = if !check_to_prev_mc_block || block.id().seq_no() == 1 {
        vec!()
    } else {
        let id = block.construct_prev_id()?.0;
        let handle = db.load_block_handle(&id)?
            .ok_or_else(|| error!("there is no handle for block {}", id))?;
        let block = db.load_block_data(&handle).await?;
        block.shard_hashes()?.top_blocks(&[processed_wc])?
    };

    let top_shard_blocks_ids = block.shard_hashes()?.top_blocks(&[processed_wc])?;
    let mut shard_blocks_ids = Vec::with_capacity(top_shard_blocks_ids.len());
    for mut id in top_shard_blocks_ids {
        loop {
            log::trace!("check_shard_client_mc_block: checking {}", id);
            if id.seq_no() == 0 {
                // zerostate doesn't have correspond block, but we return its id to check 
                // the state later
                shard_blocks_ids.push(id);
                break;
            } else {
                let block = check_one_block(db, &id, false, check_to_prev_mc_block).await
                    .map_err(|e| error!("Shard block has a problem: {}", e))?;
                log::debug!("check_shard_client_mc_block: {} looks good", id);
                // splites or merges is possible only at commited (into masterchain) blocks,
                // so it is ok to use only one prev block here
                let prev_id = block.construct_prev_id()?.0;
                shard_blocks_ids.push(id.clone());

                if shard_block_from_prev_mc.is_empty() {
                    break;
                } else {
                    if shard_block_from_prev_mc.contains(&prev_id) 
                        || shard_block_from_prev_mc.contains(&id) {
                        break;
                    }
                    id = prev_id;
                }
            }
        }
    }
    Ok(shard_blocks_ids)
}

fn search_last_mc_blocks(
    db: &InternalDb,
) -> Result<Vec<BlockIdExt>> {
    let mut last_mc_block = BlockIdExt::default();
    log::trace!("search_last_mc_blocks: search last id");
    db.next1_block_db.for_each(&mut |_key, val| {
        let id = BlockIdExt::deserialize(&mut Cursor::new(val))?;
        if id.shard().workchain_id() == MASTERCHAIN_ID && id.seq_no() as u32 > last_mc_block.seq_no() {
            last_mc_block = id;
        }
        Ok(true)
    })?;
    if last_mc_block == BlockIdExt::default() {
        fail!("Can't find last mc block in next1_block_db");
    }

    log::trace!("search_last_mc_blocks: last id is {}; \
        search last {} ids", last_mc_block, LAST_MC_BLOCKS);
    let mut last_mc_blocks = Vec::with_capacity(LAST_MC_BLOCKS as usize);
    db.next1_block_db.for_each(&mut |_key, val| {
        let id = BlockIdExt::deserialize(&mut Cursor::new(val))?;
        if id.shard().workchain_id() == MASTERCHAIN_ID 
            && id.seq_no() as u32 + LAST_MC_BLOCKS >= last_mc_block.seq_no() {
            last_mc_blocks.push(id);
        }
        Ok(true)
    })?;
    last_mc_blocks.sort_unstable_by_key(|id| id.seq_no());
    log::trace!("search_last_mc_blocks: found {} id", last_mc_blocks.len());
    Ok(last_mc_blocks)
}

async fn check_one_block(
    db: &InternalDb,
    id: &BlockIdExt,
    should_has_next: bool,
    should_has_prev: bool,
) -> Result<BlockStuff> {
    log::trace!("check_one_block {}", id);

    let handle = db.load_block_handle(id)?
        .ok_or_else(|| error!("there is no handle for block {}", id))?;
    let block_data = db.load_block_data_raw(&handle).await?;
    let block = BlockStuff::deserialize_checked(id.clone(), block_data)?;
    let _proof = db.load_block_proof(&handle, !id.is_masterchain()).await?;

    if !handle.has_data() {
        log::warn!("Block {} has handle.has_data() false", id);
        handle.set_data();
        db.store_block_handle(&handle, None)?;
    }
    if id.shard().is_masterchain() {
        if !handle.has_proof() {
            log::warn!("Block {} has handle.has_proof() false", id);
            handle.set_proof();
            db.store_block_handle(&handle, None)?;
        }
    } else {
        if !handle.has_proof_link() {
            log::warn!("Block {} has handle.has_proof_or_link() false", id);
            handle.set_proof_link();
            db.store_block_handle(&handle, None)?;
        }
    }

    if !handle.is_applied() {
        fail!("Block {} has not applied");
    }
    if !handle.is_archived() {
        if handle.masterchain_ref_seq_no() == 0 {
            fail!("Applied block {} is not archived and doesn't have masterchain_ref_seq_no", id);
        } else {
            db.archive_block(id, None).await?;
        }
    }

    // prev 1
    if should_has_prev {
        let (prev1, prev2) = block.construct_prev_id()?;
        match db.load_block_prev1(id) {
            Ok(prev1_db) => {
                if prev1_db != prev1 {
                    log::warn!("Block {} has real prev {}, but in db {}, restore", id, prev1, prev1_db);
                    let mut value = Vec::new();
                    prev1.serialize(&mut value)?;
                    db.prev1_block_db.put(id, &value)?;
                    if handle.set_prev1() {
                        db.store_block_handle(&handle, None)?;
                    }
                }
            },
            Err(e) => {
                log::warn!("Block {} has no prev1 in db ({}), restore", e, id);
                let mut value = Vec::new();
                prev1.serialize(&mut value)?;
                db.prev1_block_db.put(id, &value)?;
                if handle.set_prev1() {
                    db.store_block_handle(&handle, None)?;
                }
            }
        }
        if !handle.has_prev1() {
            log::warn!("Applied block {} has handle.has_prev1() false", id);
            handle.set_prev1();
            db.store_block_handle(&handle, None)?;
        }

        // prev 2 (after merge)
        if let Some(prev2) = prev2 {
            match db.load_block_prev2(id) {
                Ok(prev2_db) => {
                    if prev2_db != prev2 {
                        log::warn!("Block {} has real prev {}, but in db {}, restore", id, prev2, prev2_db);
                        let mut value = Vec::new();
                        prev1.serialize(&mut value)?;
                        db.prev1_block_db.put(id, &value)?;
                        if handle.set_prev2() {
                            db.store_block_handle(&handle, None)?;
                        }
                    }
                },
                Err(e) => {
                    log::warn!("Block {} has no prev2 in db ({}), restore", e, id);
                    let mut value = Vec::new();
                    prev1.serialize(&mut value)?;
                    db.prev1_block_db.put(id, &value)?;
                    if handle.set_prev2() {
                        db.store_block_handle(&handle, None)?;
                    }
                }
            }
            if !handle.has_prev2() {
                log::warn!("Applied block {} has handle.has_prev2() false", id);
                handle.set_prev2();
                db.store_block_handle(&handle, None)?;
            }
        }
    }

    if should_has_next {
        // next 1
        match db.load_block_next1(id) {
            Ok(_) => {
                if !handle.has_next1() {
                    log::warn!("Applied block {} has handle.has_next1() false", id);
                    handle.set_next1();
                    db.store_block_handle(&handle, None)?;
                }
            },
            Err(e) => fail!("Applied block {} doesn't have next1 ({})", id, e)
        }

        // next 2 (before split)
        if block.block().read_info()?.before_split() {
            match db.load_block_next2(id) {
                Ok(_) => {
                    if !handle.has_next2() {
                        log::warn!("Applied block is before split, but {} has handle.has_next2() false", id);
                        handle.set_next2();
                        db.store_block_handle(&handle, None)?;
                    }
                },
                Err(e) => fail!("Applied block {} is before split, but doesn't have next2 ({})", id, e)
            }
        }
    }

    Ok(block)
}

async fn calc_min_mc_state_id(
    db: &InternalDb,
    shard_client_mc_block_id: &BlockIdExt
) -> Result<BlockIdExt> {
    log::trace!("calc_min_mc_state_id");

    let pss_keeper = db.load_full_node_state(PSS_KEEPER_MC_BLOCK)?.ok_or_else(
        || error!("INTERNAL ERROR: No PSS keeper MC block id when apply block")
    )?;
    let mut min_id: &BlockIdExt = if shard_client_mc_block_id.seq_no() < pss_keeper.seq_no() { 
        &shard_client_mc_block_id
    } else { 
        &pss_keeper
    };
    let last_rotation_block_id = db.load_validator_state(LAST_ROTATION_MC_BLOCK)?;
    if let Some(id) = &last_rotation_block_id {
        if id.seq_no() < min_id.seq_no() {
            if min_id.seq_no() - id.seq_no() < 10000 {
                min_id = &id;
            } else {
                db.drop_validator_state(LAST_ROTATION_MC_BLOCK)?;
            }
        }
    }

    match db.load_shard_state_dynamic(min_id) {
        Err(e) => {
            log::warn!(
                "calc_min_mc_state_id: can't load state {} {}. Will use it as min",
                e, min_id
            );
            Ok(min_id.clone())
        }
        Ok(mc_state) => {
            let new_min_ref_mc_seqno = mc_state.state().min_ref_mc_seqno();

            match db.find_mc_block_by_seq_no(new_min_ref_mc_seqno) {
                Err(e) => {
                    log::warn!(
                        "calc_min_mc_state_id: can't find_mc_block_by_seq_no {} {}. Will use {} as min",
                        e, new_min_ref_mc_seqno, min_id
                    );
                    Ok(min_id.clone())
                }
                Ok(handle) => {

                    log::trace!("calc_min_mc_state_id: {}", handle.id());
                    Ok(handle.id().clone())
                }
            }
        }
    }
}

fn check_state(
    db: &InternalDb,
    id: &BlockIdExt,
    checked_cells: &mut HashSet<UInt256>,
) -> Result<()> {
    log::trace!("check_state {}", id);

    fn check_cell(cell: Cell, checked_cells: &mut HashSet<UInt256>) -> Result<(u64, u64)> {
        let mut expected_cells = 1;
        let mut expected_bits = cell.bit_length() as u64;
        let new_cell = checked_cells.insert(cell.repr_hash());
        for i in 0..cell.references_count() {
            let child = cell.reference(i)?;
            if new_cell {
                let (c, b) = check_cell(child, checked_cells)?;
                expected_cells += c;
                expected_bits += b;
            } else {
                expected_cells += child.tree_cell_count() as u64;
                expected_bits += child.tree_bits_count() as u64;
            }
        }

        if cell.tree_cell_count() != expected_cells {
            fail!("cell {:x} stored cell count {} != expected {}", 
                cell.repr_hash(), cell.tree_cell_count(), expected_cells);
        }
        if cell.tree_bits_count() != expected_bits {
            fail!("cell {} stored bit count {} != expected {}", 
                cell.repr_hash(), cell.tree_bits_count(), expected_bits);
        }
        Ok((expected_cells, expected_bits))
    }

    let root = db.shard_state_dynamic_db.get(id)?;
    check_cell(root, checked_cells)?;

    Ok(())
}

async fn restore_states(
    db: &InternalDb,
    persistent_state_handle: &BlockHandle,
    min_mc_state_id: &BlockIdExt,
    processed_wc: i32,
    //last_mc_block: &BlockStuff,
) -> Result<()> {
    log::trace!("restore_states");

    if persistent_state_handle.id().seq_no() > min_mc_state_id.seq_no() {
        fail!("restore_states: min mc state can't be older persistent state");
    }

    // create list of mc and shard ids by min_mc_state_id
    let min_mc_handle = db.load_block_handle(&min_mc_state_id)?
        .ok_or_else(|| error!("there is no handle for block {}", min_mc_state_id))?;
    let min_mc_block = db.load_block_data(&min_mc_handle).await?;
    let mut min_stored_states = min_mc_block.shard_hashes()?.top_blocks(&[processed_wc])?;
    min_stored_states.push(min_mc_state_id.clone());

    // let mut max_stored_states = last_mc_block.shard_hashes()?.top_blocks(&[processed_wc])?;
    // max_stored_states.push(last_mc_block.id().clone());

    // master chain
    let mc_state = db.load_shard_state_persistent(persistent_state_handle.id()).await?;
    let next_id = db.load_block_next1(mc_state.block_id())?;
    restore_chain(
        db,
        mc_state.root_cell().clone(),
        next_id,
        &min_stored_states,
        //&max_stored_states,
        false,
    ).await?;

    // shards
    let mut after_merge = HashMap::new();
    for id in mc_state.top_blocks(processed_wc)? {
        let pers_root = db.load_shard_state_persistent(&id).await?.root_cell().clone();

        if let Ok(next_id2) = db.load_block_next2(&id) {
            run_chain_restore(
                db, 
                pers_root.clone(), 
                next_id2, 
                &min_stored_states, 
                //&max_stored_states, 
                &mut after_merge
            ).await?;
        }

        let next_id1 = db.load_block_next1(&id)?;
        run_chain_restore(
            db,
            pers_root,
            next_id1,
            &min_stored_states,
            //&max_stored_states,
            &mut after_merge
        ).await?;
    }

    Ok(())
}

// Calls restore_chain for given states and it processes merges next way:
// - if we have other child (in after_merge map) - call restore_chain for merged root
// - if not - add first child's root into after_merge map
async fn run_chain_restore(
    db: &InternalDb,
    mut prev_state_root: Cell,
    mut block_id: BlockIdExt,
    min_stored_states: &[BlockIdExt],
    //max_stored_states: &[BlockIdExt],
    after_merge: &mut HashMap<BlockIdExt, Cell>,
) -> Result<()> {
    let mut store_states = false;
    loop {
        match restore_chain(
            db,
            prev_state_root.clone(),
            block_id,
            min_stored_states,
            //max_stored_states,
            store_states,
        ).await? {
            None => break,
            Some((root1, store_states1, block_id1, next_block_id1)) => {
                if let Some(other) = after_merge.remove(&next_block_id1) {
                    prev_state_root = if block_id1.shard().is_left_child() {
                        ShardStateStuff::construct_split_root(root1, other)?
                    } else {
                        ShardStateStuff::construct_split_root(other, root1)?
                    };
                    block_id = next_block_id1;
                    store_states = store_states1;
                } else {
                    after_merge.insert(next_block_id1, root1);
                    return Ok(())
                }
            }
        }
    }
    Ok(())
}

// Restores all states from prev_state_root by merkle updates in blocks.
// Processes splits by recurdion. 
// Returns None if there is no next block, and Some in a merge.
#[async_recursion::async_recursion]
async fn restore_chain(
    db: &InternalDb,
    mut prev_state_root: Cell,
    mut block_id: BlockIdExt,
    min_stored_states: &[BlockIdExt],
    //max_stored_states: &[BlockIdExt],
    mut store_states: bool,
) -> Result<Option<(Cell, bool, BlockIdExt, BlockIdExt)>> {
    log::trace!("restore_chain: {}, store_states {}", block_id, store_states);
    loop {
        // load block
        let block_handle = db.load_block_handle(&block_id)?.ok_or_else(
            || error!("Cannot load handle {}", block_id)
        )?;
        let block = db.load_block_data(&block_handle).await?;

        // apply merkle update
        let merkle_update = block.block().read_state_update()?;
        let block_id_ = block_id.clone();
        let state_root = tokio::task::spawn_blocking(
            move || -> Result<Cell> {
                let now = std::time::Instant::now();
                let root = merkle_update.apply_for(&prev_state_root)?;
                log::trace!("TIME: restore_chain: applied Merkle update {}ms   {}",
                    now.elapsed().as_millis(), block_id_);
                Ok(root)
            }
        ).await??;

        // store state if need
        if min_stored_states.iter().any(|id| *id == block_id) {
            log::debug!("restore_chain {}, store_states becomes true", block_id);
            store_states = true;
        }
        if store_states {
            db.store_shard_state_dynamic_raw_force(
                &block_handle,
                state_root.clone(),
                None
            )?;
        }

        // if max_stored_states.contains(&block_id) {
        //     log::trace!("restore_chain: max stored state achived {}, return", block_id);
        //     return Ok(None);
        // }

        // analize next block...
        match (db.load_block_next1(&block_id), db.load_block_next2(&block_id)) {
            (Ok(next_id), Err(_)) => {
                if next_id.shard() == block_id.shard() {
                    // next block is not afrer split or merge - continue this loop
                    prev_state_root = state_root;
                    block_id = next_id;
                    continue;
                } else {
                    // next block is after split, return to before split loop (see below)
                    log::debug!("restore_chain: returns - afrer merge block {}", next_id);
                    return Ok(Some((state_root, store_states, block_id, next_id)))
                }
            }
            (Ok(next_id_1), Ok(next_id_2)) => {
                // before split, create two cycles recursively
                let r1 = restore_chain(
                    db,
                    state_root.clone(),
                    next_id_1,
                    min_stored_states,
                    //max_stored_states,
                    store_states,
                ).await?;
                let r2 = restore_chain(
                    db,
                    state_root.clone(),
                    next_id_2,
                    min_stored_states,
                    //max_stored_states,
                    store_states,
                ).await?;

                match (r1, r2) {
                    (Some((root1, store_states1, _, block_id1)),
                     Some((root2, store_states2, _, block_id2))) => {
                        store_states = store_states1 | store_states2;

                        // afrer merge - check ids and continue this loop

                        if block_id1 != block_id2 {
                            fail!("restore_chain: afrer merge there are two different blocks {} and {}", 
                                block_id1, block_id2);
                        }

                        block_id = block_id1;
                        prev_state_root = ShardStateStuff::construct_split_root(root1, root2)?
                    }
                    (None, None) => {return Ok(None)}
                    (r1, r2) => {
                        fail!("restore_chain: recursive calls returned {:?} and {:?}", r1, r2)
                    }
                }
            }
            _ => {
                log::debug!("restore_chain: returns - no next block for {}", block_id);
                return Ok(None)
            }
        }
    }
}<|MERGE_RESOLUTION|>--- conflicted
+++ resolved
@@ -10,17 +10,8 @@
 use ton_types::{error, fail, Result, UInt256, Cell};
 use storage::traits::Serializable;
 use std::{
-<<<<<<< HEAD
-    fs::{write, remove_file},
-    path::Path,
-    borrow::Cow,
-    collections::{HashSet, HashMap},
-    ops::Deref,
-    io::Cursor,
-=======
     borrow::Cow, collections::{HashSet, HashMap}, fs::{write, remove_file}, io::Cursor,
     ops::Deref, path::Path, sync::atomic::{AtomicBool, Ordering}, time::Duration
->>>>>>> 28cb7e45
 };
 
 const UNEXPECTED_TERMINATION_BEACON_FILE: &str = "ton_node.running";
@@ -31,10 +22,6 @@
 pub async fn check_db(
     mut db: InternalDb,
     processed_wc: i32,
-<<<<<<< HEAD
-    restore_db: bool
-) -> Result<InternalDb> {
-=======
     restore_db: bool,
     force: bool,
     check_stop: &(dyn Fn() -> Result<()> + Sync),
@@ -60,7 +47,6 @@
             }
         }
     } 
->>>>>>> 28cb7e45
 
     let unexpected_termination = check_unexpected_termination(&db.config.db_directory);
     let restoring = check_restoring(&db.config.db_directory);
@@ -76,30 +62,6 @@
                     checking or restoring, but now 'restore_db' option in node \
                     config is 'false', so restore operation is skipped. Node may work incorrectly.");
             }
-<<<<<<< HEAD
-        } else {
-            set_restoring(&db.config.db_directory)?;
-            log::warn!("Previous node run was unexpectedly terminated, \
-                starting check & restore process...");
-            match restore_last_applied_mc_block(&db).await {
-                Ok(Some(last_applied_mc_block)) => {
-                    let shard_client_mc_block = restore_shard_client_mc_block(
-                        &db, &last_applied_mc_block, processed_wc).await?;
-                    db = restore(
-                        db, &last_applied_mc_block, &shard_client_mc_block, processed_wc).await?;
-                }
-                Ok(None) => {
-                    log::info!("End of check & restore: looks like node hasn't \
-                        ever booted in blockchain.");
-                }
-                Err(err) => {
-                    log::error!("Error while restoring database: {}. Need to clear db \
-                        and re-sync node. Process will be terminated.", err);
-                    std::process::exit(0xFF);
-                }
-            }
-            reset_restoring(&db.config.db_directory)?;
-=======
             return Ok(db);
         }
 
@@ -120,7 +82,6 @@
                     ever booted in blockchain.");
             }
             Err(err) => force_db_reset(err, check_stop, is_broken).await
->>>>>>> 28cb7e45
         }
     }
     set_unexpected_termination(&db.config.db_directory)?;
