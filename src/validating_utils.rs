--- conflicted
+++ resolved
@@ -28,13 +28,6 @@
     GlobalCapabilities::CapOffHypercube as u64 |
     GlobalCapabilities::CapFixTupleIndexBug as u64 |
     GlobalCapabilities::CapFastStorageStat as u64 |
-<<<<<<< HEAD
-    GlobalCapabilities::CapMycode as u64
-}
-
-pub fn supported_version() -> u32 {
-    27
-=======
     GlobalCapabilities::CapMycode as u64 |
     GlobalCapabilities::CapCopyleft as u64 |
     GlobalCapabilities::CapFullBodyInBounced as u64 |
@@ -43,7 +36,6 @@
 
 pub fn supported_version() -> u32 {
     30
->>>>>>> 689c74e0
 }
 
 pub fn check_this_shard_mc_info(
