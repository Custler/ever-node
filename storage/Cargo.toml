[package]
name = 'storage'
version = '0.5.0'
edition = '2018'

[dependencies]
async-trait = '0.1.31'
base64 = '0.13'
failure = '0.1'
fnv = '1.0.6'
futures = '0.3.4'
hex = '0.4'
lazy_static = '1.4.0'
log = '0.4'
log4rs = '1'
rand = '0.8'
regex = '1.3.9'
serde = '1.0.114'
serde_cbor = '0.11.1'
serde_derive = '1.0.114'
sha2 = '0.9'
strum = '0.18.0'
strum_macros = '0.18.0'
tokio = { features = [ 'fs', 'rt-multi-thread' ], version = '1.5' }

<<<<<<< HEAD
adnl = { git = 'https://github.com/tonlabs/ton-labs-adnl', tag = '0.7.71' }
lockfree = { git = 'https://github.com/tonlabs/lockfree.git' }
ton_api = { git = 'https://github.com/tonlabs/ton-labs-tl', package = 'ton_api', tag = '0.2.125' }
ton_block = { git = 'https://github.com/tonlabs/ton-labs-block', tag = '1.7.43' }
ton_types = { git = 'https://github.com/tonlabs/ton-labs-types', tag = '1.10.14' }
=======
adnl = { git = 'https://github.com/tonlabs/ton-labs-adnl', tag = '0.7.74' }
lockfree = { git = 'https://github.com/tonlabs/lockfree.git' }
ton_api = { git = 'https://github.com/tonlabs/ton-labs-tl', package = 'ton_api', tag = '0.2.128' }
ton_block = { git = 'https://github.com/tonlabs/ton-labs-block', tag = '1.7.51' }
ton_types = { git = 'https://github.com/tonlabs/ton-labs-types', tag = '1.11.2' }
>>>>>>> 689c74e0

[target.'cfg(windows)'.dependencies.rocksdb]
git = 'https://github.com/rust-rocksdb/rust-rocksdb.git'

[target.'cfg(unix)'.dependencies.rocksdb]
git = 'https://github.com/rust-rocksdb/rust-rocksdb.git'
features = [ 'jemalloc' ]

[build-dependencies.cc]
version = '=1.0.61'
features = [ 'parallel' ]

[features]
ci_run = [  ]
telemetry = [  ]<|MERGE_RESOLUTION|>--- conflicted
+++ resolved
@@ -23,19 +23,11 @@
 strum_macros = '0.18.0'
 tokio = { features = [ 'fs', 'rt-multi-thread' ], version = '1.5' }
 
-<<<<<<< HEAD
-adnl = { git = 'https://github.com/tonlabs/ton-labs-adnl', tag = '0.7.71' }
-lockfree = { git = 'https://github.com/tonlabs/lockfree.git' }
-ton_api = { git = 'https://github.com/tonlabs/ton-labs-tl', package = 'ton_api', tag = '0.2.125' }
-ton_block = { git = 'https://github.com/tonlabs/ton-labs-block', tag = '1.7.43' }
-ton_types = { git = 'https://github.com/tonlabs/ton-labs-types', tag = '1.10.14' }
-=======
 adnl = { git = 'https://github.com/tonlabs/ton-labs-adnl', tag = '0.7.74' }
 lockfree = { git = 'https://github.com/tonlabs/lockfree.git' }
 ton_api = { git = 'https://github.com/tonlabs/ton-labs-tl', package = 'ton_api', tag = '0.2.128' }
 ton_block = { git = 'https://github.com/tonlabs/ton-labs-block', tag = '1.7.51' }
 ton_types = { git = 'https://github.com/tonlabs/ton-labs-types', tag = '1.11.2' }
->>>>>>> 689c74e0
 
 [target.'cfg(windows)'.dependencies.rocksdb]
 git = 'https://github.com/rust-rocksdb/rust-rocksdb.git'
